--- conflicted
+++ resolved
@@ -5891,41 +5891,34 @@
 		}
 
 		//title box
-<<<<<<< HEAD
-		if(node.flags.render_box !== false)
-=======
 		if(node.onDrawTitleBox)
 		{
-			node.onDrawTitleBox(ctx, title_height, size, this.scale);
-		}
-		else if (shape == LiteGraph.ROUND_SHAPE || shape == LiteGraph.CIRCLE_SHAPE || shape == LiteGraph.CARD_SHAPE)
->>>>>>> 319b78c4
-		{
-			if (shape == LiteGraph.ROUND_SHAPE || shape == LiteGraph.CIRCLE_SHAPE || shape == LiteGraph.CARD_SHAPE)
+			node.onDrawTitleBox( ctx, title_height, size, this.scale );
+		}
+		else if ( shape == LiteGraph.ROUND_SHAPE || shape == LiteGraph.CIRCLE_SHAPE || shape == LiteGraph.CARD_SHAPE )
+		{
+			if( this.scale > 0.5 )
 			{
-				if( this.scale > 0.5 )
-				{
-					ctx.fillStyle = "black";
-					ctx.beginPath();
-					ctx.arc(title_height *0.5, title_height * -0.5, (title_height - 8) *0.5,0,Math.PI*2);
-					ctx.fill();
-				}
-
-				ctx.fillStyle = node.boxcolor || LiteGraph.NODE_DEFAULT_BOXCOLOR;
+				ctx.fillStyle = "black";
 				ctx.beginPath();
-				ctx.arc(title_height *0.5, title_height * -0.5, (title_height - 8) *0.4,0,Math.PI*2);
+				ctx.arc(title_height *0.5, title_height * -0.5, (title_height - 8) *0.5,0,Math.PI*2);
 				ctx.fill();
 			}
-			else
+
+			ctx.fillStyle = node.boxcolor || LiteGraph.NODE_DEFAULT_BOXCOLOR;
+			ctx.beginPath();
+			ctx.arc(title_height *0.5, title_height * -0.5, (title_height - 8) *0.4,0,Math.PI*2);
+			ctx.fill();
+		}
+		else
+		{
+			if( this.scale > 0.5 )
 			{
-				if( this.scale > 0.5 )
-				{
-					ctx.fillStyle = "black";
-					ctx.fillRect(4,-title_height + 4,title_height - 8,title_height - 8);
-				}
-				ctx.fillStyle = node.boxcolor || LiteGraph.NODE_DEFAULT_BOXCOLOR;
-				ctx.fillRect(5,-title_height + 5,title_height - 10,title_height - 10);
+				ctx.fillStyle = "black";
+				ctx.fillRect(4,-title_height + 4,title_height - 8,title_height - 8);
 			}
+			ctx.fillStyle = node.boxcolor || LiteGraph.NODE_DEFAULT_BOXCOLOR;
+			ctx.fillRect(5,-title_height + 5,title_height - 10,title_height - 10);
 		}
 		ctx.globalAlpha = old_alpha;
 
